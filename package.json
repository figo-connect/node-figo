--- conflicted
+++ resolved
@@ -2,11 +2,7 @@
   "name": "figo",
   "description": "API wrapper for figo Connect.",
   "version": "1.2",
-<<<<<<< HEAD
-  "author": "Stefan Richter <stefan.richter@figo.me>",
-=======
   "author": "Stefan Richter <stefan.richter@figo.me>, Max Filenko <mfilenko@figo.io>",
->>>>>>> d808b421
   "license" : "MIT",
   "main": "./lib/figo.js",
   "scripts": {
